package ru.quipy.payments.config

import com.fasterxml.jackson.databind.ObjectMapper
import com.fasterxml.jackson.datatype.jsr310.JavaTimeModule
import com.fasterxml.jackson.module.kotlin.registerKotlinModule
import org.eclipse.jetty.http2.server.HTTP2CServerConnectionFactory
import org.springframework.beans.factory.annotation.Value
import org.springframework.boot.web.embedded.jetty.JettyServerCustomizer
import org.springframework.boot.web.embedded.jetty.JettyServletWebServerFactory
import org.springframework.boot.web.embedded.tomcat.TomcatConnectorCustomizer
import org.springframework.context.annotation.Bean
import org.springframework.context.annotation.Configuration
import ru.quipy.core.EventSourcingService
import ru.quipy.payments.api.PaymentAggregate
import ru.quipy.payments.logic.*
import java.net.URI
import java.net.http.HttpClient
import java.net.http.HttpRequest
import java.net.http.HttpResponse
import java.util.*


@Configuration
class PaymentAccountsConfig {
    companion object {
        private val javaClient = HttpClient.newBuilder().build()
        private val mapper = ObjectMapper().registerKotlinModule().registerModules(JavaTimeModule())
    }

<<<<<<< HEAD
    private val allowedAccounts = setOf("acc-3")
=======
    @Value("\${payment.hostPort}")
    lateinit var paymentProviderHostPort: String

    private val allowedAccounts = setOf("acc-19", "acc-20", "acc-21")
>>>>>>> d9503ab3

    @Bean
    fun accountAdapters(paymentService: EventSourcingService<UUID, PaymentAggregate, PaymentAggregateState>): List<PaymentExternalSystemAdapter> {
        val request = HttpRequest.newBuilder()
            .uri(URI("http://${paymentProviderHostPort}/external/accounts?serviceName=onlineStore")) // todo sukhoa service name
            .GET()
            .build()

        val resp = javaClient.send(request, HttpResponse.BodyHandlers.ofString())

        println("\nPayment accounts list:")
        return mapper.readValue<List<PaymentAccountProperties>>(
            resp.body(),
            mapper.typeFactory.constructCollectionType(List::class.java, PaymentAccountProperties::class.java)
        )
            .filter {
                it.accountName in allowedAccounts
            }.onEach(::println)
            .map { PaymentExternalSystemAdapterImpl(it, paymentService) }
    }

    @Bean // это для Jetty
    fun jettyServerCustomizer(): JettyServletWebServerFactory {
        val jettyServletWebServerFactory = JettyServletWebServerFactory()

        val c = JettyServerCustomizer {
            (it.connectors[0].getConnectionFactory("h2c") as HTTP2CServerConnectionFactory).maxConcurrentStreams = 1_000_000
        }

        jettyServletWebServerFactory.serverCustomizers.add(c)
        return jettyServletWebServerFactory
    }
}<|MERGE_RESOLUTION|>--- conflicted
+++ resolved
@@ -27,14 +27,10 @@
         private val mapper = ObjectMapper().registerKotlinModule().registerModules(JavaTimeModule())
     }
 
-<<<<<<< HEAD
-    private val allowedAccounts = setOf("acc-3")
-=======
     @Value("\${payment.hostPort}")
     lateinit var paymentProviderHostPort: String
 
     private val allowedAccounts = setOf("acc-19", "acc-20", "acc-21")
->>>>>>> d9503ab3
 
     @Bean
     fun accountAdapters(paymentService: EventSourcingService<UUID, PaymentAggregate, PaymentAggregateState>): List<PaymentExternalSystemAdapter> {
